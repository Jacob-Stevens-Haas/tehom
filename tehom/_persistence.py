"""Common variables and functions that may be imported by any module"""
from contextlib import contextmanager
from typing import Union
from pathlib import Path

STORAGE = Path(__file__).parent / "storage"
AIS_DB = STORAGE / "ais.db"
ONC_DB = STORAGE / "onc.db"
ONC_DIR = STORAGE / "onc"
<<<<<<< HEAD
AIS_TEMP_DIR = STORAGE / "onc"
LOCAL_TOKEN_PATH = STORAGE / "token"


@contextmanager
def test_storage():
    global STORAGE
    global AIS_DB
    global ONC_DB
    global ONC_DIR
    global AIS_TEMP_DIR
    global LOCAL_TOKEN_PATH

    temp_storage = STORAGE
    temp_ais_db = AIS_DB
    temp_onc_db = ONC_DB
    temp_onc_dir = ONC_DIR
    temp_ais_temp_dir = AIS_TEMP_DIR
    temp_token_path = LOCAL_TOKEN_PATH

    STORAGE = Path(__file__).parent / "test_storage"
    AIS_DB = STORAGE / "ais.db"
    ONC_DB = STORAGE / "onc.db"
    ONC_DIR = STORAGE / "onc"
    AIS_TEMP_DIR = STORAGE / "onc"
    LOCAL_TOKEN_PATH = STORAGE / "token"

    yield None

    STORAGE = temp_storage
    AIS_DB = temp_ais_db
    ONC_DB = temp_onc_db
    ONC_DIR = temp_onc_dir
    AIS_TEMP_DIR = temp_ais_temp_dir
    LOCAL_TOKEN_PATH = temp_token_path
=======
AIS_TEMP_DIR = STORAGE / "ais"
>>>>>>> 1ef6e1db


def _init_data_folder():
    """Initializes the data folder if it doesn't exist."""
    if not STORAGE.exists() and STORAGE.is_dir():
        STORAGE.mkdir()
    elif STORAGE.exists() and not STORAGE.is_dir():
        raise OSError("{} exists but is not a directory.".format(str(STORAGE)))
    if not ONC_DIR.exists() and ONC_DIR.is_dir():
        ONC_DIR.mkdir()
    elif ONC_DIR.exists() and not ONC_DIR.is_dir():
        raise OSError("{} exists but is not a directory.".format(str(ONC_DIR)))
    if not AIS_TEMP_DIR.exists() and AIS_TEMP_DIR.is_dir():
        AIS_TEMP_DIR.mkdir()
    elif AIS_TEMP_DIR.exists() and not AIS_TEMP_DIR.is_dir():
        raise OSError(f"{AIS_TEMP_DIR} exists but is not a directory.")
    pass


def _init_ais_db(ais_db: Union[Path, str]) -> None:
    """Initializes the local AIS record database, if it does not exist"""
    # see `AIS_DB` global
    # Should have two tables:
    #    meta: year, month, zone
    #    data: mimic columns in downloads from https://marinecadastre.gov/ais/
    #      date-time column needs an index
    pass


def _init_onc_db(onc_db: Union[Path, str]) -> None:
    """Initializes the local AIS record database, if it does not exist"""
    # see `ONC_DB` global
    # Should have three tables:
    #    meta: hydrophone, start, finish, format
    #    files: hydrophone, start, duration, format, filename
    #    deployments: mimics return columns of onc.getDeployments()
    pass


def save_user_token(token: Union[Path, str], force: bool = False) -> None:
    """Save the provided ONC token so future functions that require an
    ONC token will use this value by default.

    Arguments:
        token: the token string or location of the file.  If a file, the
            first line must contain the token and nothing else.
        force: whether to overwrite saved token if it exists
    """
    if LOCAL_TOKEN_PATH.exists() and not force:
        raise OSError(
            "A saved token already exists.  If you want to"
            + "overwrite, pass `force=True`."
        )
    if Path(token).exists():
        with open(Path(token), "r") as fh:
            token = fh.readline()
    with open(LOCAL_TOKEN_PATH, "w") as fh:
        fh.write(token)


def load_user_token() -> str:
    """Load saved token"""
    with open(LOCAL_TOKEN_PATH, "r") as fh:
        return fh.readline()<|MERGE_RESOLUTION|>--- conflicted
+++ resolved
@@ -7,8 +7,7 @@
 AIS_DB = STORAGE / "ais.db"
 ONC_DB = STORAGE / "onc.db"
 ONC_DIR = STORAGE / "onc"
-<<<<<<< HEAD
-AIS_TEMP_DIR = STORAGE / "onc"
+AIS_TEMP_DIR = STORAGE / "ais"
 LOCAL_TOKEN_PATH = STORAGE / "token"
 
 
@@ -43,9 +42,6 @@
     ONC_DIR = temp_onc_dir
     AIS_TEMP_DIR = temp_ais_temp_dir
     LOCAL_TOKEN_PATH = temp_token_path
-=======
-AIS_TEMP_DIR = STORAGE / "ais"
->>>>>>> 1ef6e1db
 
 
 def _init_data_folder():
