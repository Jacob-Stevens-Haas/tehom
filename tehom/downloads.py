"""Create data samples of labeled acoustics

Datalib calls on hydrophone data from Ocean Networks Canada and
Automated Information System records from Marine Cadastre to
label acoustic recordings for machine learning.

With the datalib, you can:

* Download blocks of AIS records
* Download hydrophone recordings
* Show the data either available for download or already downloaded
* Sample downloaded data into a labeled format, ready for ``model.fit``
"""
import shutil
<<<<<<< HEAD
import logging
=======
import warnings
>>>>>>> 960538e6

from dataclasses import dataclass
from datetime import datetime
from typing import List, Tuple, Union, Set
from pathlib import Path
from functools import lru_cache

import requests
import pandas as pd
import numpy as np
import spans

from matplotlib.figure import Figure as MFigure
from pandas._libs.tslibs.timedeltas import Timedelta
from pandas._libs.tslibs.timestamps import Timestamp
from pandas.core.frame import DataFrame
from plotly.graph_objs._figure import Figure as PFigure
from onc.onc import ONC

from . import _persistence

logger = logging.getLogger(__name__)

ais_site = "https://coast.noaa.gov/htdata/CMSP/AISDataHandler/"
try:
    onc = ONC(
        _persistence.load_user_token(),
        showInfo=True,
        outPath=str(_persistence.ONC_DIR),
    )
except FileNotFoundError:
    warnings.warn(
        "Module loaded with no ONC token; unable to query ONC server data."
    )


def download_ships(year: int, month: int, zone: int) -> None:
    """Download AIS records from Marine Cadastre.  Records are stored in
    a local sqlite database.  Marine Cadastre organizes records into
    csv files by year, month, and UTM zone
    (wikipedia the Universal_Transverse_Mercator_coordinate_system)

    Parameters:
        year (int): year to download
        month (int): month to download
        zone (int): UTM zone to download
    """
    _persistence._init_data_folder()
    _persistence._init_ais_db(_persistence.AIS_DB)
    _persistence.init_data_folder()
    _persistence.init_ais_db(_persistence.AIS_DB)
    if (year, month, zone) not in _get_ais_downloads(_persistence.AIS_DB):
        zipfile_path = _download_ais_to_temp(year, month, zone)
        unzipped_tree, unzipped_target = _unzip_ais(zipfile_path)
        failure = _load_ais_csv_to_db(unzipped_target)
        if not failure:
            shutil.rmtree(unzipped_tree)
        else:
            raise RuntimeError(
                "Failed to load data to database; check format of"
                f" {unzipped_target}"
            )
    else:
        print(f"AIS data already stored for {year}, {month} zone {zone}.")
    pass


def _download_ais_to_temp(year: int, month: int, zone: int) -> Path:
    """Downloads AIS records from Marine Cadastre.

    Arguments:
        year: year to download
        month: month to download
        zone: UTM zone to download

    Returns:
        location of download result
    """
    # MWM, 07/23/2021: Done; predownload logic parses filename

    if month < 10:
        month = f"0{month}"
    else:
        month = str(month)

    if year > 2017:
        if zone < 10:
            zone = f"0{zone}"
        url = (
            "https://coast.noaa.gov/htdata/CMSP/AISDataHandler/"
            f"{year}/AIS_{year}_{month}_{zone}.zip"
        )
    elif year > 2014:
        if zone < 10:
            zone = f"0{zone}"
        url = (
            "https://coast.noaa.gov/htdata/CMSP/AISDataHandler/"
            f"{year}/AIS_{year}_{month}_Zone{zone}.zip"
        )
    elif year == 2014:
        url = (
            "https://coast.noaa.gov/htdata/CMSP/AISDataHandler/"
            f"{year}/{month}/Zone{zone}_{year}_{month}.zip"
        )
    elif year > 2010:
        url = (
            "https://coast.noaa.gov/htdata/CMSP/AISDataHandler/"
            f"{year}/{month}/Zone{zone}_{year}_{month}.gdb.zip"
        )
    elif year < 2010:
        months = {
            "01": "January",
            "02": "February",
            "03": "March",
            "04": "April",
            "05": "May",
            "06": "June",
            "07": "July",
            "08": "August",
            "09": "September",
            "10": "October",
            "11": "November",
            "12": "December",
        }
        url = (
            "https://coast.noaa.gov/htdata/CMSP/AISDataHandler/{year}/"
            f"{month}_{months[month]}_{year}/Zone{zone}_{year}_{month}.zip"
        )

    if isinstance(zone, int) and zone < 10:
        zone = f"0{zone}"
    filepath = _persistence.AIS_TEMP_DIR / f"{year}_{month}_{zone}.zip"
    if not filepath.exists():
        logger.info(f"Downloading data for {year} {month}, Zone {zone}...")
        r = requests.get(url)
        with open(filepath, "wb") as f:
            f.write(r.content)
    else:
        logger.info(f"{filepath} already exists.")
    return filepath


def _unzip_ais(zipfile: Path) -> Tuple[Path]:
    """Unzips the temporary zipfile

    Arguments:
        zipfile: file to unzip

    Returns:
        tuple comprising the root of the unzip tree and the specific
        unzipped file of interest
    """
    # JMSH: morgan.
    pass


def _get_ais_downloads(ais_db: Path) -> Set:
    """Identify which AIS year-month-zone combinations have already been
    added to the AIS database

    Arguments:
        ais_db: path to the database of AIS records

    Returns:
        set of records, each arragned as a tuple comprising (year,
        month, zone)
    """
    pass


def _load_ais_csv_to_db(csvfile: Path, ais_db: Path) -> int:
    """Loads the AIS records from the given file into the appropriate
    table in ais_db and updates the metadata table in ais_db

    Arguments:
        csvfile: location of AIS records to add
        ais_db: location of AIS database to update

    Returns:
        Return value from the sqlite subprocess
    """
    pass


def download_acoustics(
    hydrophones: List[str],
    begin: Union[datetime, str, Timestamp],
    end: Union[datetime, str, Timestamp],
    extension: str,
) -> None:
    """Download acoustic data from ONC.  Data is stored in files in the
    package data folder, but metadata and paths are stored in a local
    sqlite database.

    Parameters:
        hydrophones (List[str]): A list of hydrophone names, which ONC
            refers to as 'deviceCode's.
        begin (Union[datetime, str, pd.Timestamp]): start time to
            download.  Will download the file that starts before this
            time but finishes after.
        end (Union[datetime, str, Timestamp]): end time to
            download.  Will download the file that ends after this
            time but begins before.
        extension (str): The file type to download the acoustics.  Can
            be mp3, wav, png, or mat
    """
    _persistence._init_data_folder()
    _persistence._init_onc_db(_persistence.ONC_DB)

    def code_from_extension(ext):
        if ext.lower() in ["mp3", "wav", "flac"]:
            return "AD"
        elif ext.lower() in ["png"]:
            return "HSD"

    files = []
    for hphone in hydrophones:
        request = onc.requestDataProduct(
            filters={
                "dataProductCode": code_from_extension(extension),
                "extension": extension,
                "dateFrom": _onc_iso_fmt(begin),
                "dateTo": _onc_iso_fmt(end),
                "deviceCode": hphone,
                "dpo_hydrophoneDataDiversionMode": "OD",
            }
        )
        req_id = request["dpRequestId"]
        run_ids = onc.runDataProduct(req_id)["runIds"]
        for id in run_ids:

            downloads = onc.downloadDataProduct(id, includeMetadataFile=False)
            files += [
                download["file"]
                for download in downloads
                if download["status"] == "complete" and download["downloaded"]
            ]
    _update_onc_tracker(_persistence.ONC_DB, files)


def _update_onc_tracker(onc_db: Path, files: List[Path]) -> None:
    """Updates the ONC database to track downloads

    Arguments:
        onc_db: database to track ONC downloads
        files: list of files downloaded to add to the tracker
    """
    pass


def _get_onc_downloads(onc_db: Path) -> Set:
    """Identify which ONC hydrophone data ranges have been downloaded
    and tracked in the ONC database.

    Arguments:
        onc_db: path to the database of ONC records

    Returns:
        set of records, each arragned as a tuple comprising (hydrophone,
        begin, end, extension)
    """
    pass


@lru_cache(maxsize=1)
def _get_deployments():
    hphones = onc.getDeployments(filters={"deviceCategoryCode": "HYDROPHONE"})
    return pd.DataFrame(hphones)


def _onc_iso_fmt(dt: Union[Timestamp, str]) -> str:
    """Formats the datetime according to how ONC needs it in requests."""
    dt = np.datetime64(dt, "ms")
    return np.datetime_as_string(dt, timezone="UTC")


def show_available_data(
    begin: Union[datetime, str, Timestamp],
    end: Union[datetime, str, Timestamp],
    bottomleft: Tuple[float] = (-90.0, -180.0),
    topright: Tuple[float] = (90.0, 180.0),
    style: str = "map",
    ais_db: Path = _persistence.AIS_DB,
    onc_db: Path = _persistence.ONC_DB,
) -> Union[MFigure, PFigure]:
    """Creates a visualization of what data is available to download and
    what data is available locally for sampling.

    Parameters:
        begin: start time to display
        end: end time to display
        bottomleft: Latitude, longitude tuple.  Only
            include hydrophones to the northeast of this point.
        topright: Latitude, longitude tuple.  Only
            include hydrophones to the southwest of this point.
        style: Either 'map' for a geographic map with hydrophones
            identified or 'bar' for a bar chart showing overlapping
            downloads.
        ais_db: path to the database of AIS records
        onc_db: database to track ONC downloads

    Returns:
        A plotly figure if ``style='map'`` or a matplotlib figure if
        ``style='bar'``
    """
    # Ok, Morgan, this should dispatch to two different helper functions
    # depending on the `style` argument.  Brief descriptions follow.

    # Map style:
    # Simpler. Basically a scatterplot of hydrophone locations on a map
    # of the pacific northwest.  Hydrophone locations and deployment
    # times available in the _get_deployments() function.  You can build
    # Geo scatter plot with plotly.graph_objects.Scattergeo().  See
    # https://plotly.com/python/map-configuration/ for examples
    #
    # Bar style:
    # Something like matplotlib.pyplot.barh()
    # A horizontal bar chart that shows both AIS and ONC data available.
    # Y axis is a set of bars for each hydrophone, organized by UTM zone
    # (ONC hydrophones are exclusively in UTM zones 9 and 10).  X axis
    # is date.  When a single hydrophone has multiple deployments,
    # it's row should have multiple bars.  Behind the hydrophone bars,
    # there should be a different-colored bar chart for AIS data
    # availability, built off of _get_ais_downloads().
    #
    # Once ONC data is downloaded, depending on the format, it should
    # have differently-colored bars overlapping the data-availability
    # bars.  See _get_onc_downloads().
    #
    # In addition, each row should have a label of the hydrophone name
    # aligned to the left side of the row.
    #
    # The trick here is managing the spacing for all the different bars,
    # of which there could be dozens.  Try to find a good way of
    # calculating the appropriate height for each bar based upon the
    # number of hydrophones in each zone.
    pass


@dataclass
class SampleParams:
    """Settings for repeatable data samples.  For you probability nerds,
    this should control the X in X(omega), while the other parameters to
    sample() control the omega.
    """

    interval: Union[str, Timedelta] = "5 min"
    duration: Union[str, Timedelta] = "1 second"
    extension: str = "mp3"

    interval = pd.Timedelta(interval)
    duration = pd.Timedelta(duration)


def sample(
    hydrophones: List[str],
    begin: Union[datetime, str, Timestamp],
    end: Union[datetime, str, Timestamp],
    sample_params: SampleParams,
    ais_db: Path = _persistence.AIS_DB,
    onc_db: Path = _persistence.ONC_DB,
    verbose: bool = False,
) -> DataFrame:
    """Sample the downloaded acoustics and AIS data to create a labeled
    dataset for machine learning, ready for ``model.fit()``.

    Parameters:
        hydrophones: List of hydrophone names (what ONC
            calls 'deviceCode's) to sample.
        begin: start time for sample
        end: end time for sample
        sample_params (SampleParams): parameters for repeatable or
            related data samples.
        ais_db: path to the database of AIS records
        onc_db: database to track ONC downloads
        verbose: heavy print output for debugging.

    Returns:
        DataFrame indexed by (hydrophone, time), a column for acoustic
        data as a numpy array, and columns for each label
    """
    overlaps = _determine_data_overlaps(
        hydrophones,
        sample_params.extension,
        begin,
        end,
        ais_db,
        onc_db,
    )
    samples = []
    for hydrophone, tranges in overlaps:
        for trange in tranges:
            times = _choose_sample_times(
                trange, sample_params.duration, sample_params.interval
            )
            file_dict = {
                time: _get_sample_filepaths(
                    time,
                    sample_params.duration,
                    hydrophone,
                    sample_params.extension,
                    onc_db,
                )
                for time in times
            }
            acoustic_array_dict = {
                time: _stitch_files_to_array(
                    files,
                    time,
                    sample_params.duration,
                    sample_params.extension,
                )
                for time, files in file_dict.items()
            }
            x_vals = pd.Series(
                acoustic_array_dict,
                name="x",
            )

            lat, lon = _get_hphone_posit(hydrophone, list(times)[0])
            filtered_ais = _get_ais_data(
                trange.lower, trange.higher, lat, lon, ais_db
            )
            interpolated_ships = _interpolate_and_group_ais(
                filtered_ais, times
            )
            labels = interpolated_ships.apply(
                lambda df: _ais_labeler(df, sample_params)
            )
            labels["hydrophone"] = hydrophone
            samples += labels.join(x_vals).reset_index(["hydrophone", "time"])
    samples = pd.DataFrame().append(samples)
    samples["x"] = _truncate_equal_shapes(samples["x"])
    samples = samples.dropna(subset=["x"])
    return samples


def _determine_data_overlaps(
    hydrophones: List[str],
    extension: str,
    begin: Union[datetime, str, Timestamp],
    end: Union[datetime, str, Timestamp],
    ais_db: Path = _persistence.AIS_DB,
    onc_db: Path = _persistence.ONC_DB,
) -> Set[Tuple[str, spans.datetimerangeset]]:
    """Identify the ranges of overlapping downloaded ONC and AIS data.

    Arguments:
        hydrophones: List of hydrophone names (what ONC
            calls 'deviceCode's) to sample.
        extension: File type, e.g. "mp3"
        begin: start time for sample
        end: end time for sample
        ais_db: path to the database of AIS records
        onc_db: database to track ONC downloads

    Returns:
        A set of tuples, each comprising:
        - The hydrophone deviceCode
        - The datetimerangeset of overlapping intervals
    """
    pass


def _choose_sample_times(
    trange: spans.datetimerange,
    duration: pd.Timedelta,
    interval: pd.Timedelta,
) -> Set[pd.Timestamp]:
    """Calculate evenly-spaced sample times.

    Sample times must be a) no earlier than duration after the lower
    bound of the range and separated by no less than interval.

    Arguments:
        trange: the range of times to sample from
        duration: The duration of observations.
        interval: the time between observations.

    Returns:
        Set of times.
    """
    pass


def _get_sample_filepaths(
    time: pd.Timestamp,
    duration: pd.Timedelta,
    hydrophone: str,
    extension: str,
    onc_db: Path,
) -> List[Path]:
    """Identifies the filepaths to an acoustic data observation.

    Files should contain the file that occurs at given time, the time
    at time minus duration, and any files in between.

    Arguments:
        time: the finish time of the observation
        duration: the duration of the observation
        hydrophone: which hydrophone sample comes from
        extension: file type extension
        onc_db: database to track ONC downloads

    Returns:_truncate_equal_shapes
        List of files, ordered from first to last chronologically.
    """
    pass


def _stitch_files_to_array(
    files: List[Path],
    time: pd.Timestamp,
    duration: pd.Timedelta,
    extension: str,
) -> np.ndarray:
    """Turn the acoustic data for an observation into a numpy array

    Arguments:
        files: the files, in sequence from earliest to latest, that
            comprise the observation
        time: the time of the observation
        duration: the length of the observation (finishing at ``time``)

    Returns:
        The acoustic wave or spectrogram as an array

    Todo:
        standardize the array numerical format (uint8? float? int16?)
    """
    pass


def _get_hphone_posit(
    hydrophone: str, time: pd.Timestamp
) -> Tuple[float, float]:
    """Determine hydrophone position at a specific time.

    Hydrophones do not move frequently, but they are repositioned
    between deployments

    Arguments:
        hydrophone: which hydrophone to get the location of
        time: time to identify where the hydrophone was

    Returns:
        tuple of lat, lon
    """
    pass


def _get_ais_data(
    begin: pd.Timestamp,
    end: pd.Timestamp,
    lat: float,
    lon: float,
    ais_db: Path,
) -> pd.DataFrame:
    """Returns the ais records filtered by time and location

    Only records within a 40x40 NM square box, centered on the lat and
    lon, and between 1 hr before begin and 1 hr after end, are returned.

    Arguments:
        begin: The starting time for observations.
        end: The ending time for observations
        lat: latitude coordinate of the center of area of interest
        lon: longitude coordinate of the center of area of interest
        ais_db: path to the database of AIS records

    Returns:
        DataFrame in same structure as stored ship records, but with
        datetime strings converted to pd.Timestamp/np.datetime64
    """
    pass


def _interpolate_and_group_ais(
    ais_df: pd.DataFrame, times
) -> pd.core.groupby.generic.DataFrameGroupBy:
    """Interpolate the lat/lon of ships to the specified time.

    Interpolation rules:
        A ship has observations near the specified time, before and
            after: linear interpolation
        A ship has one observation very near the specified time, either
            before or after, but not both: constant interpolation
        A ship does not meet above criteria: do not create an
            interpolated record for this ship at this time

    Note:
        What counts as "near" and "very near" is subject to change and
        may be refactored out into an interpolation parameters object

    Arguments:
        ais_df: ship records, including a basedatetime column.
        times: when to interpolate the ship positions.

    Returns:
        The interpolated records, grouped by time.
    """
    # Morgan, you'll have to first groupby mmsi (ship unique id) and
    # then apply an interpolation function for each timepoint.  The
    # interpolation function will take a dataframe and a timepoint,
    # and will determine, based on the nearest records before/after
    # the timepoint, which interpolation rule to apply.
    #
    # While this function sounds like it takes a long time, its ok at
    # the outset to accomplish this somewhat inefficiently.
    pass


def _ais_labeler(
    ais_df: pd.DataFrame,
    sample_params: SampleParams,
) -> pd.Series:
    """Calculate the labels appropriate for a single point in time

    Arguments:
        ais_df: The ship records interpolated to a single point in time
        sample_params: What kinds of labels to apply

    Returns:
        A record of labels.
    """
    pass


def _truncate_equal_shapes(ser: pd.Series) -> pd.Series:
    """Truncate most of the data arrays and reject the others

    Using an outlier criterion for thresholding, reject all arrays of a
    shape smaller in a dimension than the threshold.  Truncate all
    larger arrays to the threshold.  This usually solves the issue
    whereby sample points and byte times don't line up perfectly,
    and some arrays are slightly off.  Outliers are usually caused by
    some degenerate condition of the data, and should be rejected.

    Arguments:
        ser: a Series of data arrays

    Returns:
        The same series, but with individual elements either truncated
        replaced with None, as appropriate

    """
    pass<|MERGE_RESOLUTION|>--- conflicted
+++ resolved
@@ -11,12 +11,9 @@
 * Show the data either available for download or already downloaded
 * Sample downloaded data into a labeled format, ready for ``model.fit``
 """
+import logging
 import shutil
-<<<<<<< HEAD
-import logging
-=======
 import warnings
->>>>>>> 960538e6
 
 from dataclasses import dataclass
 from datetime import datetime
