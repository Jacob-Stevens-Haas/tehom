--- conflicted
+++ resolved
@@ -148,7 +148,6 @@
         extension (str): The file type to download the acoustics.  Can
             be mp3, wav, png, or mat
     """
-<<<<<<< HEAD
     _persistence._init_data_folder()
     _persistence._init_onc_db(_persistence.ONC_DB)
 
@@ -204,10 +203,6 @@
         set of records, each arragned as a tuple comprising (hydrophone,
         begin, end, extension)
     """
-=======
-    _persistence.init_data_folder()
-    _persistence.init_onc_db(_persistence.ONC_DB)
->>>>>>> aec2ec3f
     pass
 
 
